--- conflicted
+++ resolved
@@ -83,24 +83,21 @@
         # First subplot: Heading angles
         self.axs[0].set_title("Heading Angles")
         self.axs[0].set_ylabel("Angle (radians)")
+        self.axs[0].set_title("Heading Angles")
+        self.axs[0].set_ylabel("Angle (radians)")
         self.axs[0].grid(True)
 
         # Second subplot: Heading error
         self.axs[1].set_title("Heading Error")
         self.axs[1].set_ylabel("Error (radians)")
+        self.axs[1].set_title("Heading Error")
+        self.axs[1].set_ylabel("Error (radians)")
         self.axs[1].grid(True)
 
-<<<<<<< HEAD
         # Third subplot: Steering Angle
         self.axs[2].set_title("Steering Angle")
         self.axs[2].set_xlabel("Time Step")
         self.axs[2].set_ylabel("Steering Angle (rad)")
-=======
-        # Third subplot: Angular velocity
-        self.axs[2].set_title("Angular Velocity")
-        self.axs[2].set_xlabel("Time Step")
-        self.axs[2].set_ylabel("Angular Velocity (rad/s)")
->>>>>>> c7af7743
         self.axs[2].grid(True)
 
         # Initialize empty lines
@@ -108,18 +105,12 @@
         (self.desired_line,) = self.axs[0].plot([], [], "g-", label="Desired Heading")
         (self.current_line,) = self.axs[0].plot([], [], "b-", label="Current Heading")
         (self.error_line,) = self.axs[1].plot([], [], "k-", label="Heading Error")
-<<<<<<< HEAD
         (self.actual_angle_line,) = self.axs[2].plot(
             [], [], "m-", label="Actual Steering Angle"
         )
 
         self.axs[0].legend()
         self.axs[2].legend()
-=======
-        (self.velocity_line,) = self.axs[2].plot([], [], "m-", label="Angular Velocity")
-
-        self.axs[0].legend()
->>>>>>> c7af7743
 
         plt.tight_layout()
         plt.ion()  # Interactive mode on
@@ -131,11 +122,7 @@
         self.desired_line.set_data(self.time_steps, self.desired_heading_history)
         self.current_line.set_data(self.time_steps, self.current_theta_history)
         self.error_line.set_data(self.time_steps, self.heading_error_history)
-<<<<<<< HEAD
         self.actual_angle_line.set_data(self.time_steps, self.actual_angles)
-=======
-        self.velocity_line.set_data(self.time_steps, self.angular_velocity_history)
->>>>>>> c7af7743
 
         # Draw the updated figure
         self.fig.canvas.draw_idle()
@@ -144,6 +131,7 @@
     def save_plots(self, filename="apf_performance.png"):
         """Save the current plots to a file"""
         plt.figure(self.fig.number)
+        plt.savefig(filename, dpi=300, bbox_inches="tight")
         plt.savefig(filename, dpi=300, bbox_inches="tight")
         print(f"Plots saved to {filename}")
 
@@ -207,7 +195,6 @@
             distance = np.hypot(dx, dy)
 
             # Apply repulsive force if within range of influence
-<<<<<<< HEAD
             if (
                 distance < self.q_max and distance > 0
             ):  # Ensure distance is not zero to avoid division by zero
@@ -219,13 +206,6 @@
                 )
                 total_force[0] += force_magnitude * (dx / distance)
                 total_force[1] += force_magnitude * (dy / distance)
-=======
-            if self.q_min < distance < self.q_max:
-                # x = e_r * l_x,i / d^3
-                total_force[0] += (self.epsilon_r * dx) / (distance**3)
-                # y = e_r * l_y,i / d^3
-                total_force[1] += (self.epsilon_r * dy) / (distance**3)
->>>>>>> c7af7743
 
         return total_force
 
@@ -234,38 +214,27 @@
         # Define probability thresholds
         free_threshold = 0.4  # Cells with p < 0.4 are considered free
         occ_threshold = 0.6  # Cells with p > 0.6 are considered occupied
+        free_threshold = 0.4  # Cells with p < 0.4 are considered free
+        occ_threshold = 0.6  # Cells with p > 0.6 are considered occupied
         # Values between are considered unknown/uncertain
 
         # Create masks based on probability thresholds
         free_space = (self.grid.grid < free_threshold).astype(np.uint8)
         obstacle = (self.grid.grid > occ_threshold).astype(np.uint8)
-<<<<<<< HEAD
         unknown = (~(free_space | obstacle)).astype(np.uint8)
-=======
-        unknown = (~(free_space | obstacle)).astype(
-            np.uint8
-        )  # Everything else is unknown
->>>>>>> c7af7743
 
         # Combined grid for visualization
         combined_grid = np.zeros_like(self.grid.grid)
         combined_grid[free_space == 1] = 1  # Free space
         combined_grid[unknown == 1] = 2  # Unknown
         combined_grid[obstacle == 1] = 3  # Obstacle
+        combined_grid[unknown == 1] = 2  # Unknown
+        combined_grid[obstacle == 1] = 3  # Obstacle
 
         # Frontier detection - need kernel for dilation
         kernel = np.ones((3, 3), np.uint8)
         kernel[1, 1] = 0  # Exclude center pixel
 
-<<<<<<< HEAD
-=======
-        kernel[1, 1] = 0
-
-        # Free space = 0, Unknown = -1, Obstacle = 1
-        free_space = (self.occupancy_grid.grid == 0).astype(np.uint8)
-        unknown = (self.occupancy_grid.grid == 0.5).astype(np.uint8)
-
->>>>>>> c7af7743
         # Dilate free space
         free_dilated = cv2.dilate(free_space, kernel, iterations=1)
 
@@ -302,7 +271,13 @@
             np.uint8
         )  # Everything else is unknown
 
+        unknown = (~(free_space | obstacle)).astype(
+            np.uint8
+        )  # Everything else is unknown
+
         # First row: Display binary masks
+        axs[0, 0].imshow(free_space, cmap="binary")
+        axs[0, 0].set_title("Free Space (p < 0.4)")
         axs[0, 0].imshow(free_space, cmap="binary")
         axs[0, 0].set_title("Free Space (p < 0.4)")
         axs[0, 0].set_xticks([])
@@ -310,15 +285,23 @@
 
         axs[0, 1].imshow(unknown, cmap="binary")
         axs[0, 1].set_title("Unknown (0.4 <= p <= 0.6)")
+        axs[0, 1].imshow(unknown, cmap="binary")
+        axs[0, 1].set_title("Unknown (0.4 <= p <= 0.6)")
         axs[0, 1].set_xticks([])
         axs[0, 1].set_yticks([])
 
+        axs[0, 2].imshow(obstacle, cmap="binary")
+        axs[0, 2].set_title("Obstacle (p > 0.6)")
         axs[0, 2].imshow(obstacle, cmap="binary")
         axs[0, 2].set_title("Obstacle (p > 0.6)")
         axs[0, 2].set_xticks([])
         axs[0, 2].set_yticks([])
 
         # Second row, left: Original probability grid as heatmap
+        probability_img = axs[1, 0].imshow(
+            self.grid.grid, cmap="plasma", vmin=0, vmax=1
+        )
+        axs[1, 0].set_title("Probability Grid")
         probability_img = axs[1, 0].imshow(
             self.grid.grid, cmap="plasma", vmin=0, vmax=1
         )
@@ -333,6 +316,14 @@
             pad=0.04,
         )
 
+        fig.colorbar(
+            probability_img,
+            ax=axs[1, 0],
+            orientation="vertical",
+            fraction=0.046,
+            pad=0.04,
+        )
+
         # Combined grid for visualization
         combined_grid = np.zeros_like(self.grid.grid)
         combined_grid[free_space == 1] = 1  # Free space
@@ -340,7 +331,12 @@
         combined_grid[obstacle == 1] = 3  # Obstacle
 
         cmap = ListedColormap(["black", "white", "gray", "red"])
+        combined_grid[unknown == 1] = 2  # Unknown
+        combined_grid[obstacle == 1] = 3  # Obstacle
+
+        cmap = ListedColormap(["black", "white", "gray", "red"])
         axs[1, 1].imshow(combined_grid, cmap=cmap)
+        axs[1, 1].set_title("Thresholded Grid")
         axs[1, 1].set_title("Thresholded Grid")
         axs[1, 1].set_xticks([])
         axs[1, 1].set_yticks([])
@@ -353,6 +349,8 @@
         free_dilated = cv2.dilate(free_space, kernel, iterations=1)
         axs[1, 2].imshow(free_dilated, cmap="binary")
         axs[1, 2].set_title("Dilated Free Space")
+        axs[1, 2].imshow(free_dilated, cmap="binary")
+        axs[1, 2].set_title("Dilated Free Space")
         axs[1, 2].set_xticks([])
         axs[1, 2].set_yticks([])
 
@@ -360,6 +358,8 @@
         frontier_cells = free_dilated & unknown
         axs[2, 0].imshow(frontier_cells, cmap="binary")
         axs[2, 0].set_title("Frontier Cells")
+        axs[2, 0].imshow(frontier_cells, cmap="binary")
+        axs[2, 0].set_title("Frontier Cells")
         axs[2, 0].set_xticks([])
         axs[2, 0].set_yticks([])
 
@@ -369,8 +369,11 @@
         # Random colormap for the labels
         label_cmap = plt.colormaps["coolwarm"].resampled(10)
 
+        label_cmap = plt.colormaps["coolwarm"].resampled(10)
+
         # Show labeled regions
         axs[2, 1].imshow(labels, cmap=label_cmap)
+        axs[2, 1].set_title(f"Labeled Frontiers ({num_labels-1} regions)")
         axs[2, 1].set_title(f"Labeled Frontiers ({num_labels-1} regions)")
         axs[2, 1].set_xticks([])
         axs[2, 1].set_yticks([])
@@ -385,7 +388,12 @@
                 axs[2, 1].plot(centroid[0], centroid[1], "wo", markersize=8)
                 axs[2, 1].plot(centroid[0], centroid[1], "ko", markersize=6)
 
+                axs[2, 1].plot(centroid[0], centroid[1], "wo", markersize=8)
+                axs[2, 1].plot(centroid[0], centroid[1], "ko", markersize=6)
+
         # Overlay frontiers on original grid
+        axs[2, 2].imshow(self.grid.grid, cmap="plasma", vmin=0, vmax=1)
+        axs[2, 2].set_title("Frontiers on Probability Grid")
         axs[2, 2].imshow(self.grid.grid, cmap="plasma", vmin=0, vmax=1)
         axs[2, 2].set_title("Frontiers on Probability Grid")
         axs[2, 2].set_xticks([])
@@ -396,128 +404,12 @@
             axs[2, 2].plot(centroid[0], centroid[1], "wo", markersize=8)
             axs[2, 2].plot(centroid[0], centroid[1], "ko", markersize=6)
 
+            axs[2, 2].plot(centroid[0], centroid[1], "wo", markersize=8)
+            axs[2, 2].plot(centroid[0], centroid[1], "ko", markersize=6)
+
         plt.tight_layout()
         plt.show()
 
-<<<<<<< HEAD
-=======
-        return frontiers
-
-    def detect_frontiers_debug(self):
-        """Detect frontiers between explored and unexplored areas using probability thresholds"""
-        # Setup figure with subplots
-        fig, axs = plt.subplots(3, 3, figsize=(12, 10))
-
-        # Define probability thresholds
-        free_threshold = 0.4  # Cells with p < 0.4 are considered free
-        occ_threshold = 0.6  # Cells with p > 0.6 are considered occupied
-        # Values between are considered unknown/uncertain
-
-        # Create masks based on probability thresholds
-        free_space = (self.grid.grid < free_threshold).astype(np.uint8)
-        obstacle = (self.grid.grid > occ_threshold).astype(np.uint8)
-        unknown = (~(free_space | obstacle)).astype(
-            np.uint8
-        )  # Everything else is unknown
-
-        # First row: Display binary masks
-        axs[0, 0].imshow(free_space, cmap="binary")
-        axs[0, 0].set_title("Free Space (p < 0.4)")
-        axs[0, 0].set_xticks([])
-        axs[0, 0].set_yticks([])
-
-        axs[0, 1].imshow(unknown, cmap="binary")
-        axs[0, 1].set_title("Unknown (0.4 <= p <= 0.6)")
-        axs[0, 1].set_xticks([])
-        axs[0, 1].set_yticks([])
-
-        axs[0, 2].imshow(obstacle, cmap="binary")
-        axs[0, 2].set_title("Obstacle (p > 0.6)")
-        axs[0, 2].set_xticks([])
-        axs[0, 2].set_yticks([])
-
-        # Second row, left: Original probability grid as heatmap
-        probability_img = axs[1, 0].imshow(
-            self.grid.grid, cmap="plasma", vmin=0, vmax=1
-        )
-        axs[1, 0].set_title("Probability Grid")
-        axs[1, 0].set_xticks([])
-        axs[1, 0].set_yticks([])
-        fig.colorbar(
-            probability_img,
-            ax=axs[1, 0],
-            orientation="vertical",
-            fraction=0.046,
-            pad=0.04,
-        )
-
-        # Combined grid for visualization
-        combined_grid = np.zeros_like(self.grid.grid)
-        combined_grid[free_space == 1] = 1  # Free space
-        combined_grid[unknown == 1] = 2  # Unknown
-        combined_grid[obstacle == 1] = 3  # Obstacle
-
-        cmap = ListedColormap(["black", "white", "gray", "red"])
-        axs[1, 1].imshow(combined_grid, cmap=cmap)
-        axs[1, 1].set_title("Thresholded Grid")
-        axs[1, 1].set_xticks([])
-        axs[1, 1].set_yticks([])
-
-        # Frontier detection - need kernel for dilation
-        kernel = np.ones((3, 3), np.uint8)
-        kernel[1, 1] = 0  # Exclude center pixel
-
-        # Dilate free space
-        free_dilated = cv2.dilate(free_space, kernel, iterations=1)
-        axs[1, 2].imshow(free_dilated, cmap="binary")
-        axs[1, 2].set_title("Dilated Free Space")
-        axs[1, 2].set_xticks([])
-        axs[1, 2].set_yticks([])
-
-        # Frontier cells: where dilated free space meets unknown
-        frontier_cells = free_dilated & unknown
-        axs[2, 0].imshow(frontier_cells, cmap="binary")
-        axs[2, 0].set_title("Frontier Cells")
-        axs[2, 0].set_xticks([])
-        axs[2, 0].set_yticks([])
-
-        # Labeled frontiers with centroids
-        num_labels, labels = cv2.connectedComponents(frontier_cells)
-
-        # Random colormap for the labels
-        label_cmap = plt.colormaps["coolwarm"].resampled(10)
-
-        # Show labeled regions
-        axs[2, 1].imshow(labels, cmap=label_cmap)
-        axs[2, 1].set_title(f"Labeled Frontiers ({num_labels-1} regions)")
-        axs[2, 1].set_xticks([])
-        axs[2, 1].set_yticks([])
-
-        # Find and plot centroids
-        frontiers = []
-        for label in range(1, num_labels):
-            points = np.where(labels == label)
-            if len(points[0]) > APF.MIN_FRONTIER_SIZE:
-                centroid = (np.mean(points[1]), np.mean(points[0]))
-                frontiers.append(centroid)
-                axs[2, 1].plot(centroid[0], centroid[1], "wo", markersize=8)
-                axs[2, 1].plot(centroid[0], centroid[1], "ko", markersize=6)
-
-        # Overlay frontiers on original grid
-        axs[2, 2].imshow(self.grid.grid, cmap="plasma", vmin=0, vmax=1)
-        axs[2, 2].set_title("Frontiers on Probability Grid")
-        axs[2, 2].set_xticks([])
-        axs[2, 2].set_yticks([])
-
-        # Mark frontiers on the probability grid
-        for centroid in frontiers:
-            axs[2, 2].plot(centroid[0], centroid[1], "wo", markersize=8)
-            axs[2, 2].plot(centroid[0], centroid[1], "ko", markersize=6)
-
-        plt.tight_layout()
-        plt.show()
-
->>>>>>> c7af7743
         return frontiers
 
     def determine_target_state(self, desired_angle):
@@ -628,6 +520,9 @@
             distances = [
                 np.hypot(self.car.x - f[0], self.car.y - f[1]) for f in frontiers
             ]
+            distances = [
+                np.hypot(self.car.x - f[0], self.car.y - f[1]) for f in frontiers
+            ]
             nearest_frontier = frontiers[np.argmin(distances)]
 
             # Set this as the goal
@@ -639,18 +534,8 @@
             # Calculate attractive and repulsive forces
             f_attr, f_rep = self.calculate_forces()
 
-<<<<<<< HEAD
             # Combine forces to get resultant direction (both forces are in world frame)
             F = f_attr + f_rep
-=======
-            # Create rotation matrix
-            rotation_matrix = np.array(
-                [[np.cos(theta), -np.sin(theta)], [np.sin(theta), np.cos(theta)]]
-            )
-
-            # Combine forces to get resultant direction
-            F = f_attr + rotation_matrix @ f_rep
->>>>>>> c7af7743
 
             # Desired heading from force vector
             desired_heading = np.arctan2(F[1], F[0])
@@ -660,7 +545,6 @@
             # Normalize to [-pi, pi]
             heading_error = np.arctan2(np.sin(heading_error), np.cos(heading_error))
 
-<<<<<<< HEAD
             # Calculate desired steering angle (proportional control for now, can be expanded to PID)
             # A simple proportional gain to convert heading error to a desired steering angle
             k_p_steering = 1.0  # This gain will need tuning
@@ -696,11 +580,6 @@
             # Store actual angle and state for tracking
             self.actual_angles.append(actual_steering_angle)
             self.steering_states_history.append(self.current_state)
-=======
-            # Calculate angular velocity based on heading error
-            k_p = 1.0  # Proportional gain
-            angular_velocity = k_p * heading_error
->>>>>>> c7af7743
 
             # Record data for plotting
             self.time_steps.append(self.step_counter)
@@ -714,7 +593,6 @@
             if self.step_counter % 5 == 0:
                 self.update_plot()
 
-<<<<<<< HEAD
             # For exploration, assume a constant forward velocity
             forward_velocity = 0.2  # m/s
 
@@ -722,11 +600,6 @@
         else:
             # No frontiers found, maintain current direction and stop
             return 0.0, 0.0
-=======
-            return angular_velocity
-        else:
-            0.0  # Keep current heading
->>>>>>> c7af7743
 
 
 ## Example of using the APF class
